//! Reset and Clock Control

use core::cmp;

use cast::u32;
use stm32f30x::{rcc, RCC};

use flash::ACR;
use time::Hertz;

/// Extension trait that constrains the `RCC` peripheral
pub trait RccExt {
    /// Constrains the `RCC` peripheral so it plays nicely with the other
    /// abstractions
    fn constrain(self) -> Rcc;
}

impl RccExt for RCC {
    fn constrain(self) -> Rcc {
<<<<<<< HEAD
        Rcc { ahb: AHB { _0: () },
              apb1: APB1 { _0: () },
              apb2: APB2 { _0: () },
              cfgr: CFGR { hclk: None,
                           pclk1: None,
                           pclk2: None,
                           sysclk: None } }
=======
        Rcc {
            ahb: AHB { _0: () },
            apb1: APB1 { _0: () },
            apb2: APB2 { _0: () },
            cfgr: CFGR {
                hse: None,
                hclk: None,
                pclk1: None,
                pclk2: None,
                sysclk: None,
            },
        }
>>>>>>> aa168072
    }
}

/// Constrained RCC peripheral
pub struct Rcc {
    /// AMBA High-performance Bus (AHB) registers
    pub ahb: AHB,
    /// Advanced Peripheral Bus 1 (APB1) registers
    pub apb1: APB1,
    /// Advanced Peripheral Bus 2 (APB2) registers
    pub apb2: APB2,
    /// Clock configuration
    pub cfgr: CFGR,
}

/// AMBA High-performance Bus (AHB) registers
pub struct AHB {
    _0: (),
}

impl AHB {
    pub(crate) fn enr(&mut self) -> &rcc::AHBENR {
        // NOTE(unsafe) this proxy grants exclusive access to this register
        unsafe { &(*RCC::ptr()).ahbenr }
    }

    pub(crate) fn rstr(&mut self) -> &rcc::AHBRSTR {
        // NOTE(unsafe) this proxy grants exclusive access to this register
        unsafe { &(*RCC::ptr()).ahbrstr }
    }
}

/// Advanced Peripheral Bus 1 (APB1) registers
pub struct APB1 {
    _0: (),
}

impl APB1 {
    pub(crate) fn enr(&mut self) -> &rcc::APB1ENR {
        // NOTE(unsafe) this proxy grants exclusive access to this register
        unsafe { &(*RCC::ptr()).apb1enr }
    }

    pub(crate) fn rstr(&mut self) -> &rcc::APB1RSTR {
        // NOTE(unsafe) this proxy grants exclusive access to this register
        unsafe { &(*RCC::ptr()).apb1rstr }
    }
}

/// Advanced Peripheral Bus 2 (APB2) registers
pub struct APB2 {
    _0: (),
}

impl APB2 {
    /// enr
    pub fn enr(&mut self) -> &rcc::APB2ENR {
        // NOTE(unsafe) this proxy grants exclusive access to this register
        unsafe { &(*RCC::ptr()).apb2enr }
    }
}

/// HSE Configuration of clock, divider and bypass
struct HseConfig {
    /// Clock speed of HSE
    speed: u32,
    /// Divider to be used, output will be HSE / divider
    divider: u32,
    /// If the clock driving circuitry is bypassed i.e. using an oscillator, not a crystal or
    /// resonator
    bypass: bool,
}

/// HSE bypass selector
pub enum HseBypass {
    /// If the clock driving circuitry is bypassed i.e. using an oscillator
    Enable,
    /// If the clock driving circuitry is not bypassed i.e. using a crystal or resonator
    Disable,
}

/// HSE divide selector
pub enum HseDivider {
    /// Do not divide HSE clock
    NoDivision,
    /// Divide HSE clock by 2
    DivideBy2,
    /// Divide HSE clock by 3
    DivideBy3,
    /// Divide HSE clock by 4
    DivideBy4,
    /// Divide HSE clock by 5
    DivideBy5,
    /// Divide HSE clock by 6
    DivideBy6,
    /// Divide HSE clock by 7
    DivideBy7,
    /// Divide HSE clock by 8
    DivideBy8,
    /// Divide HSE clock by 9
    DivideBy9,
    /// Divide HSE clock by 10
    DivideBy10,
    /// Divide HSE clock by 11
    DivideBy11,
    /// Divide HSE clock by 12
    DivideBy12,
    /// Divide HSE clock by 13
    DivideBy13,
    /// Divide HSE clock by 14
    DivideBy14,
    /// Divide HSE clock by 15
    DivideBy15,
    /// Divide HSE clock by 16
    DivideBy16,
}

const HSI: u32 = 8_000_000; // Hz

/// Clock configuration
pub struct CFGR {
    hse: Option<HseConfig>,
    hclk: Option<u32>,
    pclk1: Option<u32>,
    pclk2: Option<u32>,
    sysclk: Option<u32>,
}

impl CFGR {
    /// Sets a HseConfig that checks that the HSE divider is valid and if the clock is in bypass
    /// mode
    pub fn hse<F>(mut self, freq: F, divider: HseDivider, bypass: HseBypass) -> Self
    where
        F: Into<Hertz>,
    {
        self.hse = Some(HseConfig {
            speed: freq.into().0,
            divider: match divider {
                HseDivider::NoDivision => 1,
                HseDivider::DivideBy2 => 2,
                HseDivider::DivideBy3 => 3,
                HseDivider::DivideBy4 => 4,
                HseDivider::DivideBy5 => 5,
                HseDivider::DivideBy6 => 6,
                HseDivider::DivideBy7 => 7,
                HseDivider::DivideBy8 => 8,
                HseDivider::DivideBy9 => 9,
                HseDivider::DivideBy10 => 10,
                HseDivider::DivideBy11 => 11,
                HseDivider::DivideBy12 => 12,
                HseDivider::DivideBy13 => 13,
                HseDivider::DivideBy14 => 14,
                HseDivider::DivideBy15 => 15,
                HseDivider::DivideBy16 => 16,
            },
            bypass: match bypass {
                HseBypass::Disable => false,
                HseBypass::Enable => true,
            },
        });

        self
    }

    /// Sets a frequency for the AHB bus
    pub fn hclk<F>(mut self, freq: F) -> Self
        where F: Into<Hertz>
    {
        self.hclk = Some(freq.into().0);
        self
    }

    /// Sets a frequency for the APB1 bus
    pub fn pclk1<F>(mut self, freq: F) -> Self
        where F: Into<Hertz>
    {
        self.pclk1 = Some(freq.into().0);
        self
    }

    /// Sets a frequency for the APB2 bus
    pub fn pclk2<F>(mut self, freq: F) -> Self
        where F: Into<Hertz>
    {
        self.pclk2 = Some(freq.into().0);
        self
    }

    /// Sets the system (core) frequency
    pub fn sysclk<F>(mut self, freq: F) -> Self
        where F: Into<Hertz>
    {
        self.sysclk = Some(freq.into().0);
        self
    }

    /// Freezes the clock configuration, making it effective
    pub fn freeze(self, acr: &mut ACR) -> Clocks {
        let pllmul = match &self.hse {
            Some(hse_cfg) => {
                let hse = hse_cfg.speed / hse_cfg.divider;
                self.sysclk.unwrap_or(hse) / hse // HSE has settable divider
            }
            None => (2 * self.sysclk.unwrap_or(HSI)) / HSI, // HSI is always divided by 2
        };

        let pllmul = cmp::min(cmp::max(pllmul, 2), 16);
        let pllmul_bits = if pllmul == 2 {
            None
        } else {
            Some(pllmul as u8 - 2)
        };

        let sysclk = match &self.hse {
            Some(hse_cfg) => {
                let hse = hse_cfg.speed / hse_cfg.divider;
                pllmul * hse
            }
            None => pllmul * HSI / 2,
        };

        assert!(sysclk <= 72_000_000);

<<<<<<< HEAD
        let hpre_bits = self.hclk
                            .map(|hclk| match sysclk / hclk {
                                0 => unreachable!(),
                                1 => 0b0111,
                                2 => 0b1000,
                                3...5 => 0b1001,
                                6...11 => 0b1010,
                                12...39 => 0b1011,
                                40...95 => 0b1100,
                                96...191 => 0b1101,
                                192...383 => 0b1110,
                                _ => 0b1111,
                            })
                            .unwrap_or(0b0111);
=======
        let hpre_bits = self
            .hclk
            .map(|hclk| match sysclk / hclk {
                0 => panic!("Requested HCLK is higher than generated SYSCLK"),
                1 => 0b0111,
                2 => 0b1000,
                3...5 => 0b1001,
                6...11 => 0b1010,
                12...39 => 0b1011,
                40...95 => 0b1100,
                96...191 => 0b1101,
                192...383 => 0b1110,
                _ => 0b1111,
            })
            .unwrap_or(0b0111);
>>>>>>> aa168072

        let hclk = sysclk / (1 << (hpre_bits - 0b0111));

        assert!(hclk <= 72_000_000);

<<<<<<< HEAD
        let ppre1_bits = self.pclk1
                             .map(|pclk1| match hclk / pclk1 {
                                 0 => unreachable!(),
                                 1 => 0b011,
                                 2 => 0b100,
                                 3...5 => 0b101,
                                 6...11 => 0b110,
                                 _ => 0b111,
                             })
                             .unwrap_or(0b011);
=======
        let ppre1_bits = self
            .pclk1
            .map(|pclk1| match hclk / pclk1 {
                0 => panic!("Requested PCLK1 is higher than generated HCLK"),
                1 => 0b011,
                2 => 0b100,
                3...5 => 0b101,
                6...11 => 0b110,
                _ => 0b111,
            })
            .unwrap_or(0b011);
>>>>>>> aa168072

        let ppre1 = 1 << (ppre1_bits - 0b011);
        let pclk1 = hclk / u32(ppre1);

        assert!(pclk1 <= 36_000_000);

<<<<<<< HEAD
        let ppre2_bits = self.pclk2
                             .map(|pclk2| match hclk / pclk2 {
                                 0 => unreachable!(),
                                 1 => 0b011,
                                 2 => 0b100,
                                 3...5 => 0b101,
                                 6...11 => 0b110,
                                 _ => 0b111,
                             })
                             .unwrap_or(0b011);
=======
        let ppre2_bits = self
            .pclk2
            .map(|pclk2| match hclk / pclk2 {
                0 => panic!("Requested PCLK2 is higher than generated HCLK"),
                1 => 0b011,
                2 => 0b100,
                3...5 => 0b101,
                6...11 => 0b110,
                _ => 0b111,
            })
            .unwrap_or(0b011);
>>>>>>> aa168072

        let ppre2 = 1 << (ppre2_bits - 0b011);
        let pclk2 = hclk / u32(ppre2);

        assert!(pclk2 <= 72_000_000);

        // adjust flash wait states
        unsafe {
            acr.acr().write(|w| {
                         w.latency().bits(if sysclk <= 24_000_000 {
                                              0b000
                                          } else if sysclk <= 48_000_000 {
                                              0b001
                                          } else {
                                              0b010
                                          })
                     })
        }

        let rcc = unsafe { &*RCC::ptr() };
        // If HSE is available, set it up
        if let Some(hse_cfg) = &self.hse {
            if hse_cfg.bypass {
                // Bypass clock
                rcc.cr.write(|w| w.hseon().set_bit().hsebyp().set_bit());
            } else {
                rcc.cr.write(|w| w.hseon().set_bit());
            }

            // WARNING! Bit 0 in cfgr2 is connected to bit 17 in cfgr (due to MCU compatibility),
            // if bit 0 is set here it must also be set in any subsequent write to cfgr and
            // vise-versa
            rcc.cfgr2
                .write(|w| unsafe { w.prediv().bits(hse_cfg.divider as u8 - 1) });

            while rcc.cr.read().hserdy().bit_is_clear() {}
        }

        if let Some(pllmul_bits) = pllmul_bits {
            // use PLL as source

            if let Some(_) = &self.hse {
                // HSE as PLL input
                rcc.cfgr
                    .modify(|_, w| unsafe { w.pllsrc().set_bit().pllmul().bits(pllmul_bits) });
            } else {
                // HSI as PLL input
                rcc.cfgr.write(|w| unsafe { w.pllmul().bits(pllmul_bits) });
            }

            rcc.cr.modify(|_, w| w.pllon().set_bit());

            while rcc.cr.read().pllrdy().bit_is_clear() {}

            // SW: PLL selected as system clock
            rcc.cfgr.modify(|_, w| unsafe {
                        w.ppre2()
                         .bits(ppre2_bits)
                         .ppre1()
                         .bits(ppre1_bits)
                         .hpre()
                         .bits(hpre_bits)
                         .sw()
                         .bits(0b10)
                    });
        } else {
            let sw_bits = if let Some(_) = &self.hse {
                // use HSE as source
                0b01
            } else {
                // use HSI as source
                0b00
            };

            rcc.cfgr.write(|w| unsafe {
<<<<<<< HEAD
                        w.ppre2()
                         .bits(ppre2_bits)
                         .ppre1()
                         .bits(ppre1_bits)
                         .hpre()
                         .bits(hpre_bits)
                         .sw()
                         .bits(0b00)
                    });
        }

        Clocks { hclk: Hertz(hclk),
                 pclk1: Hertz(pclk1),
                 pclk2: Hertz(pclk2),
                 ppre1,
                 ppre2,
                 sysclk: Hertz(sysclk) }
=======
                w.ppre2()
                    .bits(ppre2_bits)
                    .ppre1()
                    .bits(ppre1_bits)
                    .hpre()
                    .bits(hpre_bits)
                    .sw()
                    .bits(sw_bits)
            });
        }

        // Running from HSE or PLL fed by HSE, disable HSI
        if let Some(_) = &self.hse {
            rcc.cr.modify(|_, w| w.hsion().clear_bit());
        }

        Clocks {
            hclk: Hertz(hclk),
            pclk1: Hertz(pclk1),
            pclk2: Hertz(pclk2),
            ppre1,
            ppre2,
            sysclk: Hertz(sysclk),
        }
>>>>>>> aa168072
    }
}

/// Frozen clock frequencies
///
/// The existence of this value indicates that the clock configuration can no
/// longer be changed
#[derive(Clone, Copy)]
pub struct Clocks {
    hclk: Hertz,
    pclk1: Hertz,
    pclk2: Hertz,
    ppre1: u8,
    // TODO remove `allow`
    #[allow(dead_code)]
    ppre2: u8,
    sysclk: Hertz,
}

impl Clocks {
    /// Returns the frequency of the AHB
    pub fn hclk(&self) -> Hertz {
        self.hclk
    }

    /// Returns the frequency of the APB1
    pub fn pclk1(&self) -> Hertz {
        self.pclk1
    }

    /// Returns the frequency of the APB2
    pub fn pclk2(&self) -> Hertz {
        self.pclk2
    }

    pub(crate) fn ppre1(&self) -> u8 {
        self.ppre1
    }

    // TODO remove `allow`
    #[allow(dead_code)]
    pub(crate) fn ppre2(&self) -> u8 {
        self.ppre2
    }

    /// Returns the system (core) frequency
    pub fn sysclk(&self) -> Hertz {
        self.sysclk
    }
}<|MERGE_RESOLUTION|>--- conflicted
+++ resolved
@@ -17,28 +17,14 @@
 
 impl RccExt for RCC {
     fn constrain(self) -> Rcc {
-<<<<<<< HEAD
         Rcc { ahb: AHB { _0: () },
               apb1: APB1 { _0: () },
               apb2: APB2 { _0: () },
-              cfgr: CFGR { hclk: None,
+              cfgr: CFGR { hse: None,
+                           hclk: None,
                            pclk1: None,
                            pclk2: None,
                            sysclk: None } }
-=======
-        Rcc {
-            ahb: AHB { _0: () },
-            apb1: APB1 { _0: () },
-            apb2: APB2 { _0: () },
-            cfgr: CFGR {
-                hse: None,
-                hclk: None,
-                pclk1: None,
-                pclk2: None,
-                sysclk: None,
-            },
-        }
->>>>>>> aa168072
     }
 }
 
@@ -107,8 +93,8 @@
     speed: u32,
     /// Divider to be used, output will be HSE / divider
     divider: u32,
-    /// If the clock driving circuitry is bypassed i.e. using an oscillator, not a crystal or
-    /// resonator
+    /// If the clock driving circuitry is bypassed i.e. using an oscillator,
+    /// not a crystal or resonator
     bypass: bool,
 }
 
@@ -116,7 +102,8 @@
 pub enum HseBypass {
     /// If the clock driving circuitry is bypassed i.e. using an oscillator
     Enable,
-    /// If the clock driving circuitry is not bypassed i.e. using a crystal or resonator
+    /// If the clock driving circuitry is not bypassed i.e. using a crystal or
+    /// resonator
     Disable,
 }
 
@@ -168,37 +155,38 @@
 }
 
 impl CFGR {
-    /// Sets a HseConfig that checks that the HSE divider is valid and if the clock is in bypass
-    /// mode
-    pub fn hse<F>(mut self, freq: F, divider: HseDivider, bypass: HseBypass) -> Self
-    where
-        F: Into<Hertz>,
+    /// Sets a HseConfig that checks that the HSE divider is valid and if the
+    /// clock is in bypass mode
+    pub fn hse<F>(mut self,
+                  freq: F,
+                  divider: HseDivider,
+                  bypass: HseBypass)
+                  -> Self
+        where F: Into<Hertz>
     {
-        self.hse = Some(HseConfig {
-            speed: freq.into().0,
-            divider: match divider {
-                HseDivider::NoDivision => 1,
-                HseDivider::DivideBy2 => 2,
-                HseDivider::DivideBy3 => 3,
-                HseDivider::DivideBy4 => 4,
-                HseDivider::DivideBy5 => 5,
-                HseDivider::DivideBy6 => 6,
-                HseDivider::DivideBy7 => 7,
-                HseDivider::DivideBy8 => 8,
-                HseDivider::DivideBy9 => 9,
-                HseDivider::DivideBy10 => 10,
-                HseDivider::DivideBy11 => 11,
-                HseDivider::DivideBy12 => 12,
-                HseDivider::DivideBy13 => 13,
-                HseDivider::DivideBy14 => 14,
-                HseDivider::DivideBy15 => 15,
-                HseDivider::DivideBy16 => 16,
-            },
-            bypass: match bypass {
-                HseBypass::Disable => false,
-                HseBypass::Enable => true,
-            },
-        });
+        self.hse = Some(HseConfig { speed: freq.into().0,
+                                    divider: match divider {
+                                        HseDivider::NoDivision => 1,
+                                        HseDivider::DivideBy2 => 2,
+                                        HseDivider::DivideBy3 => 3,
+                                        HseDivider::DivideBy4 => 4,
+                                        HseDivider::DivideBy5 => 5,
+                                        HseDivider::DivideBy6 => 6,
+                                        HseDivider::DivideBy7 => 7,
+                                        HseDivider::DivideBy8 => 8,
+                                        HseDivider::DivideBy9 => 9,
+                                        HseDivider::DivideBy10 => 10,
+                                        HseDivider::DivideBy11 => 11,
+                                        HseDivider::DivideBy12 => 12,
+                                        HseDivider::DivideBy13 => 13,
+                                        HseDivider::DivideBy14 => 14,
+                                        HseDivider::DivideBy15 => 15,
+                                        HseDivider::DivideBy16 => 16,
+                                    },
+                                    bypass: match bypass {
+                                        HseBypass::Disable => false,
+                                        HseBypass::Enable => true,
+                                    } });
 
         self
     }
@@ -242,7 +230,7 @@
                 let hse = hse_cfg.speed / hse_cfg.divider;
                 self.sysclk.unwrap_or(hse) / hse // HSE has settable divider
             }
-            None => (2 * self.sysclk.unwrap_or(HSI)) / HSI, // HSI is always divided by 2
+            None => (2 * self.sysclk.unwrap_or(HSI)) / HSI, /* HSI is always divided by 2 */
         };
 
         let pllmul = cmp::min(cmp::max(pllmul, 2), 16);
@@ -262,25 +250,9 @@
 
         assert!(sysclk <= 72_000_000);
 
-<<<<<<< HEAD
         let hpre_bits = self.hclk
-                            .map(|hclk| match sysclk / hclk {
-                                0 => unreachable!(),
-                                1 => 0b0111,
-                                2 => 0b1000,
-                                3...5 => 0b1001,
-                                6...11 => 0b1010,
-                                12...39 => 0b1011,
-                                40...95 => 0b1100,
-                                96...191 => 0b1101,
-                                192...383 => 0b1110,
-                                _ => 0b1111,
-                            })
-                            .unwrap_or(0b0111);
-=======
-        let hpre_bits = self
-            .hclk
-            .map(|hclk| match sysclk / hclk {
+                            .map(|hclk| {
+                                match sysclk / hclk {
                 0 => panic!("Requested HCLK is higher than generated SYSCLK"),
                 1 => 0b0111,
                 2 => 0b1000,
@@ -291,68 +263,44 @@
                 96...191 => 0b1101,
                 192...383 => 0b1110,
                 _ => 0b1111,
-            })
-            .unwrap_or(0b0111);
->>>>>>> aa168072
+            }
+                            })
+                            .unwrap_or(0b0111);
 
         let hclk = sysclk / (1 << (hpre_bits - 0b0111));
 
         assert!(hclk <= 72_000_000);
 
-<<<<<<< HEAD
         let ppre1_bits = self.pclk1
-                             .map(|pclk1| match hclk / pclk1 {
-                                 0 => unreachable!(),
-                                 1 => 0b011,
-                                 2 => 0b100,
-                                 3...5 => 0b101,
-                                 6...11 => 0b110,
-                                 _ => 0b111,
-                             })
-                             .unwrap_or(0b011);
-=======
-        let ppre1_bits = self
-            .pclk1
-            .map(|pclk1| match hclk / pclk1 {
+                             .map(|pclk1| {
+                                 match hclk / pclk1 {
                 0 => panic!("Requested PCLK1 is higher than generated HCLK"),
                 1 => 0b011,
                 2 => 0b100,
                 3...5 => 0b101,
                 6...11 => 0b110,
                 _ => 0b111,
-            })
-            .unwrap_or(0b011);
->>>>>>> aa168072
+            }
+                             })
+                             .unwrap_or(0b011);
 
         let ppre1 = 1 << (ppre1_bits - 0b011);
         let pclk1 = hclk / u32(ppre1);
 
         assert!(pclk1 <= 36_000_000);
 
-<<<<<<< HEAD
         let ppre2_bits = self.pclk2
-                             .map(|pclk2| match hclk / pclk2 {
-                                 0 => unreachable!(),
-                                 1 => 0b011,
-                                 2 => 0b100,
-                                 3...5 => 0b101,
-                                 6...11 => 0b110,
-                                 _ => 0b111,
-                             })
-                             .unwrap_or(0b011);
-=======
-        let ppre2_bits = self
-            .pclk2
-            .map(|pclk2| match hclk / pclk2 {
+                             .map(|pclk2| {
+                                 match hclk / pclk2 {
                 0 => panic!("Requested PCLK2 is higher than generated HCLK"),
                 1 => 0b011,
                 2 => 0b100,
                 3...5 => 0b101,
                 6...11 => 0b110,
                 _ => 0b111,
-            })
-            .unwrap_or(0b011);
->>>>>>> aa168072
+            }
+                             })
+                             .unwrap_or(0b011);
 
         let ppre2 = 1 << (ppre2_bits - 0b011);
         let pclk2 = hclk / u32(ppre2);
@@ -382,11 +330,12 @@
                 rcc.cr.write(|w| w.hseon().set_bit());
             }
 
-            // WARNING! Bit 0 in cfgr2 is connected to bit 17 in cfgr (due to MCU compatibility),
-            // if bit 0 is set here it must also be set in any subsequent write to cfgr and
-            // vise-versa
-            rcc.cfgr2
-                .write(|w| unsafe { w.prediv().bits(hse_cfg.divider as u8 - 1) });
+            // WARNING! Bit 0 in cfgr2 is connected to bit 17 in cfgr (due to
+            // MCU compatibility), if bit 0 is set here it must also
+            // be set in any subsequent write to cfgr and vise-versa
+            rcc.cfgr2.write(|w| unsafe {
+                         w.prediv().bits(hse_cfg.divider as u8 - 1)
+                     });
 
             while rcc.cr.read().hserdy().bit_is_clear() {}
         }
@@ -396,8 +345,9 @@
 
             if let Some(_) = &self.hse {
                 // HSE as PLL input
-                rcc.cfgr
-                    .modify(|_, w| unsafe { w.pllsrc().set_bit().pllmul().bits(pllmul_bits) });
+                rcc.cfgr.modify(|_, w| unsafe {
+                            w.pllsrc().set_bit().pllmul().bits(pllmul_bits)
+                        });
             } else {
                 // HSI as PLL input
                 rcc.cfgr.write(|w| unsafe { w.pllmul().bits(pllmul_bits) });
@@ -428,7 +378,6 @@
             };
 
             rcc.cfgr.write(|w| unsafe {
-<<<<<<< HEAD
                         w.ppre2()
                          .bits(ppre2_bits)
                          .ppre1()
@@ -436,8 +385,13 @@
                          .hpre()
                          .bits(hpre_bits)
                          .sw()
-                         .bits(0b00)
+                         .bits(sw_bits)
                     });
+        }
+
+        // Running from HSE or PLL fed by HSE, disable HSI
+        if let Some(_) = &self.hse {
+            rcc.cr.modify(|_, w| w.hsion().clear_bit());
         }
 
         Clocks { hclk: Hertz(hclk),
@@ -446,32 +400,6 @@
                  ppre1,
                  ppre2,
                  sysclk: Hertz(sysclk) }
-=======
-                w.ppre2()
-                    .bits(ppre2_bits)
-                    .ppre1()
-                    .bits(ppre1_bits)
-                    .hpre()
-                    .bits(hpre_bits)
-                    .sw()
-                    .bits(sw_bits)
-            });
-        }
-
-        // Running from HSE or PLL fed by HSE, disable HSI
-        if let Some(_) = &self.hse {
-            rcc.cr.modify(|_, w| w.hsion().clear_bit());
-        }
-
-        Clocks {
-            hclk: Hertz(hclk),
-            pclk1: Hertz(pclk1),
-            pclk2: Hertz(pclk2),
-            ppre1,
-            ppre2,
-            sysclk: Hertz(sysclk),
-        }
->>>>>>> aa168072
     }
 }
 
