--- conflicted
+++ resolved
@@ -12,15 +12,11 @@
 cortex-m = "0.5.0"
 embedded-hal = "0.2.0"
 nb = "0.1.0"
-<<<<<<< HEAD
-stm32f30x = "0.6.2"
-=======
 stm32f30x = "0.7.0"
 
 [dependencies.void]
 default-features = false
 version = "1.0.2"
->>>>>>> 3433e546
 
 [dependencies.cast]
 default-features = false
